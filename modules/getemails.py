from modules.bcolors import Bcolors
from modules.net_utils import get_urls_from_page
from bs4 import BeautifulSoup


def getMails(soup):
    """
        Searches for <a href> tags for links then checks if link contains the
        substring 'mailto' indicating that it's an email. If it is determined
        to be an email then the link is split and the username is appeneded to
        the list

        Args:
            soup: BeautifulSoup isntance that will be used for parsing

        Returns:
            emails: list of email IDs
    """
    b_colors = Bcolors()

    if isinstance(type(soup), type(BeautifulSoup)):

<<<<<<< HEAD
        emails = get_urls_from_page(soup, email=True)

        """Pretty print output as below"""
        print('')
        print(b_colors.OKGREEN+'Mails Found - '+b_colors.ENDC+str(len(emails)))
=======
        emails = []
        links = soup.find_all('a')
        for ref in links:
            url = ref.get('href')
            if url and 'mailto' in url:
                """Split email address on"""
                email_addr = url.split(':')
                if len(email_addr) > 1:
                    emails.append(email_addr[1])

        """Pretty print output as below"""
        print('')
        print(b_colors.OKGREEN + 'Mails Found - ' + b_colors.ENDC + str(len(emails)))
>>>>>>> 503353a8
        print('-------------------------------')

        return emails

    else:
        raise ValueError('Method parameter is not of instance BeautifulSoup')<|MERGE_RESOLUTION|>--- conflicted
+++ resolved
@@ -20,27 +20,11 @@
 
     if isinstance(type(soup), type(BeautifulSoup)):
 
-<<<<<<< HEAD
         emails = get_urls_from_page(soup, email=True)
 
         """Pretty print output as below"""
         print('')
         print(b_colors.OKGREEN+'Mails Found - '+b_colors.ENDC+str(len(emails)))
-=======
-        emails = []
-        links = soup.find_all('a')
-        for ref in links:
-            url = ref.get('href')
-            if url and 'mailto' in url:
-                """Split email address on"""
-                email_addr = url.split(':')
-                if len(email_addr) > 1:
-                    emails.append(email_addr[1])
-
-        """Pretty print output as below"""
-        print('')
-        print(b_colors.OKGREEN + 'Mails Found - ' + b_colors.ENDC + str(len(emails)))
->>>>>>> 503353a8
         print('-------------------------------')
 
         return emails
