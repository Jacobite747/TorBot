--- conflicted
+++ resolved
@@ -2,7 +2,7 @@
 import socket
 import socks
 from modules import (bcolors, getemails, pagereader, getweblinks, updater,
-                     info, savefile)
+                     info, go_linker, savefile)
 
 
 
@@ -170,12 +170,9 @@
             if args.save:
                 print('Nothing to save.\n')
         else:
-<<<<<<< HEAD
-            links = getweblinks.get_links(soup=html_content, ext=args.extension, live=args.live)
-=======
+            # Golang library is now being used
             links = go_linker.GetLinks(link, LOCALHOST, PORT, 15)
             #links = getweblinks.get_links(soup=html_content, ext=args.extension, live=args.live)
->>>>>>> b8ef7b6e
             if args.save:
                 savefile.saveJson("Links", links)
     else:
