"""
MAIN MODULE
"""
import argparse
import socket
import socks

from modules.analyzer import LinkTree
from modules.getweblinks import get_links
from modules.color import color
from modules.pagereader import display_ip
from modules.getemails import get_mails
from modules.updater import updateTor
from modules.savefile import saveJson
from modules.info import execute_all

# GLOBAL CONSTS
LOCALHOST = "127.0.0.1"
DEFPORT = 9050

# TorBot VERSION
__VERSION = "1.2"


def connect(address, port):
    """ Establishes connection to port

    Assumes port is bound to localhost, if host that port is bound to changes
    then change the port

    Args:
        address: address for port to bound to
        port: Establishes connect to this port
    """

    if address and port:
        socks.set_default_proxy(socks.PROXY_TYPE_SOCKS5, address, port)
    elif address:
        socks.set_default_proxy(socks.PROXY_TYPE_SOCKS5, address, DEFPORT)
    elif port:
        socks.set_default_proxy(socks.PROXY_TYPE_SOCKS5, LOCALHOST, port)
    else:
        socks.set_default_proxy(socks.PROXY_TYPE_SOCKS5, LOCALHOST, DEFPORT)

    socket.socket = socks.socksocket  # Monkey Patch our socket to tor socket

    def getaddrinfo(*args):
        """
        Overloads socket function for std socket library
        Check socket.getaddrinfo() documentation to understand parameters.
        Simple description below:
        argument - explanation (actual value)
        socket.AF_INET - the type of address the socket can speak to (IPV4)
        sock.SOCK_STREAM - creates a stream connecton rather than packets
        6 - protocol being used is TCP
        Last two arguments should be a tuple containing the address and port
        """
        return [(socket.AF_INET, socket.SOCK_STREAM, 6,
                 '', (args[0], args[1]))]
    socket.getaddrinfo = getaddrinfo


def header():
    """
    Prints out header ASCII art
    """
    license_msg = color("LICENSE: GNU Public License", "red")
    banner = r"""
                           __  ____  ____  __        ______
                          / /_/ __ \/ __ \/ /_  ____/_  __/
                         / __/ / / / /_/ / __ \/ __ \/ /
                        / /_/ /_/ / _, _/ /_/ / /_/ / /
                        \__/\____/_/ |_/_____/\____/_/  V{VERSION}
              """.format(VERSION=__VERSION)
    banner = color(banner, "red")

    title = r"""
                                    {banner}
                    #######################################################
                    #  TorBot - An OSINT Tool for Deep Web                #
                    #  GitHub : https://github.com/DedsecInside/TorBot    #
                    #  Help : use -h for help text                        #
                    #######################################################
                                  {license_msg} 
              """

    title = title.format(license_msg=license_msg, banner=banner)
    print(title)


def get_args():
    """
    Parses user flags passed to TorBot
    """
    parser = argparse.ArgumentParser(prog="TorBot",
                                     usage="Gather and analayze data from Tor sites.")
    parser.add_argument("-v", "--version", action="store_true",
                        help="Show current version of TorBot.")
    parser.add_argument("--update", action="store_true",
                        help="Update TorBot to the latest stable version")
    parser.add_argument("-q", "--quiet", action="store_true")
    parser.add_argument("-u", "--url", help="Specifiy a website link to crawl")
    parser.add_argument("--ip", help="Change default ip of tor")
    parser.add_argument("-p", "--port", help="Change default port of tor")
    parser.add_argument("-s", "--save", action="store_true",
                        help="Save results in a file")
    parser.add_argument("-m", "--mail", action="store_true",
                        help="Get e-mail addresses from the crawled sites")
    parser.add_argument("-e", "--extension", action='append', dest='extension',
                        default=[],
                        help=' '.join(("Specifiy additional website",
                                       "extensions to the list(.com , .org, .etc)")))
    parser.add_argument("-l", "--live", action="store_true",
                        help="Check if websites are live or not (slow)")
    parser.add_argument("-i", "--info", action="store_true",
                        help=' '.join(("Info displays basic info of the",
                                       "scanned site, (very slow)")))
<<<<<<< HEAD
    parser.add_argument(""-r", "--random",
                        action="store_true",
                        help=' '.join(("Randomize tor identity for every 5 request")))
=======
    parser.add_argument("--visualize", action="store_true",
                        help="Visualizes tree of data gathered.")
    parser.add_argument("--download", action="store_true",
                        help="Downloads tree of data gathered.")
>>>>>>> 2c93f033
    return parser.parse_args()


def main():
    """
    TorBot's Core
    """
    args = get_args()
    connect(args.ip, args.port)
    link = args.url

    # If flag is -v, --update, -q/--quiet then user only runs that operation
    # because these are single flags only
    if args.version:
        print("TorBot Version:" + __VERSION)
        exit()
    if args.update:
        updateTor()
        exit()
    if not args.quiet:
        header()
    # If url flag is set then check for accompanying flag set. Only one
    # additional flag can be set with -u/--url flag
    if args.url:
        display_ip()
        # -m/--mail
        if args.mail:
            emails = get_mails(link)
            print(emails)
            if args.save:
                saveJson('Emails', emails)
        # -i/--info
        elif args.info:
            execute_all(link)
            if args.save:
                print('Nothing to save.\n')
        elif args.visualize:
            tree = LinkTree(link, args.extension)
            tree.show()
        elif args.download:
            tree = LinkTree(link, args.extension)
            file_name = str(input("File Name (.pdf/.png/.svg): "))
            tree.save(file_name)
        else:
            # Golang library isn't being used.
            # links = go_linker.GetLinks(link, LOCALHOST, PORT, 15)
            links = get_links(link, ext=args.extension, display_status=args.live)
            if args.save:
                saveJson("Links", links)
    else:
        print("usage: torBot.py [-h] [-v] [--update] [-q] [-u URL] [-s] [-m]",
              "[-e EXTENSION] [-l] [-i]")

    print("\n\n")


if __name__ == '__main__':

    try:
        main()

    except KeyboardInterrupt:
        print("Interrupt received! Exiting cleanly...")<|MERGE_RESOLUTION|>--- conflicted
+++ resolved
@@ -115,16 +115,13 @@
     parser.add_argument("-i", "--info", action="store_true",
                         help=' '.join(("Info displays basic info of the",
                                        "scanned site, (very slow)")))
-<<<<<<< HEAD
     parser.add_argument(""-r", "--random",
                         action="store_true",
-                        help=' '.join(("Randomize tor identity for every 5 request")))
-=======
+                        help=' '.join(("Randomize tor identity")))
     parser.add_argument("--visualize", action="store_true",
                         help="Visualizes tree of data gathered.")
     parser.add_argument("--download", action="store_true",
                         help="Downloads tree of data gathered.")
->>>>>>> 2c93f033
     return parser.parse_args()
 
 
