 <pre>
    

                              ████████╗ ██████╗ ██████╗     ██████╗  ██████╗ ████████╗ 
                              ╚══██╔══╝██╔═══██╗██╔══██╗    ██╔══██╗██╔═████╗╚══██╔══╝ 
                                 ██║   ██║   ██║██████╔╝    ██████╔╝██║██╔██║   ██║ 
                                 ██║   ██║   ██║██╔══██╗    ██╔══██╗████╔╝██║   ██║
                                 ██║   ╚██████╔╝██║  ██║    ██████╔╝╚██████╔╝   ██║ 
                                 ╚═╝    ╚═════╝ ╚═╝  ╚═╝    ╚═════╝  ╚═════╝    ╚═╝ 
                                                            
                            
                                                                              
                                                           `.` `     
                                                       ``.:.--.`     
                                                      .-+++/-`       
                                                     `+sso:`         
                                                  `` /yy+.           
                                                  -+.oho.            
                                                   o../+y            
                                                  -s.-/:y:`          
                                               .:o+-`--::oo/-`       
                                            `/o+:.```---///oss+-     
                                          .+o:.``...`-::-+++++sys-   
                                         :y/```....``--::-yooooosh+  
                                        -h-``--.```..-:-::ssssssssd+ 
                                        h:``:.``....`--:-++hsssyyyym.
                                       .d.`/.``--.```:--//odyyyyyyym/
                                       `d.`+``:.```.--/-+/smyyhhhhhm:
                                        os`./`/````/`-/:+oydhhhhhhdh`
                                        `so.-/-:``./`.//osmddddddmd. 
                                          /s/-/:/.`/..+/ydmdddddmo`
                                           `:oosso/:+/syNmddmdy/. 
                                               `-/++oosyso+/.` 
                            
                            
          ██████╗ ███████╗██████╗ ███████╗██████╗  ██████╗    ██╗███╗   ██╗███████╗██╗██████╗ ███████╗
          ██╔══██╗██╔════╝██╔══██╗██╔════╝╚════██╗██╔════╝    ██║████╗  ██║██╔════╝██║██╔══██╗██╔════╝
          ██║  ██║█████╗  ██║  ██║███████╗ █████╔╝██║         ██║██╔██╗ ██║███████╗██║██║  ██║█████╗ 
          ██║  ██║██╔══╝  ██║  ██║╚════██║ ╚═══██╗██║         ██║██║╚██╗██║╚════██║██║██║  ██║██╔══╝ 
          ██████╔╝███████╗██████╔╝███████║██████╔╝╚██████╗    ██║██║ ╚████║███████║██║██████╔╝███████╗
          ╚═════╝ ╚══════╝╚═════╝ ╚══════╝╚═════╝  ╚═════╝    ╚═╝╚═╝  ╚═══╝╚══════╝╚═╝╚═════╝ ╚══════╝
                                                                                            


</pre>

## A python web crawler for Deep and Dark Web.
[![Build Status](https://travis-ci.org/DedSecInside/TorBoT.svg?branch=master)](https://travis-ci.org/DedSecInside/TorBoT)
[![](https://img.shields.io/badge/Donate-Bitcoin-blue.svg?style=flat)](https://blockchain.info/address/14st7SzDbQZuu8fpQ74x477WoRJ7gpHFaj)
[![](https://img.shields.io/badge/Built%20with-❤-orange.svg?style=flat)]()
[![](https://img.shields.io/badge/Made%20with-Python-red.svg?style=flat)]()


### Working Procedure/Basic Plan
The basic procedure executed by the web crawling algorithm takes a list of seed URLs as its input and repeatedly executes
the following steps:

1. Remove a URL from the URL list.
2. Check existence of the page.
3. Download the corresponding page.
4. Check the Relevancy of the page.
5. Extract any links contained in it.
6. Check the cache if the links are already in it.
7. Add the unique links back to the URL list.
8. After all URLs are processed, return the most relevant page.

### Features
1. Crawls Tor links (.onion).(Completed)
2. Returns Page title and address with a short description about the site.(Not Started)
3. Save links to database.(Not Started)
4. Get emails from site.(Completed)
5. Save crawl info to JSON file.(Completed)
6. Crawl custom domains.(Completed)
7. Check if the link is live.(Not Started)
4. Built-in Updater.(Completed)
...(will be updated)

## Contribute
Contributions to this project are always welcome. 
To add a new feature fork the dev branch and give a pull request when your new feature is tested and complete.
If its a new module, it should be put inside the modules directory and imported to the main file.
The branch name should be your new feature name in the format <Feature_featurename_version(optional)>. For example, <i>Feature_FasterCrawl_1.0</i>.
Contributor name will be updated to the below list. :D

## Dependencies 
1. Tor 
2. Python 3.x (Make sure pip3 is installed)
<<<<<<< HEAD
3. termcolor 
4. urllib
5. Beautiful Soup 4
6. Socket
7. Sock
8. Argparse
9. Git
=======
3. requests
4. Beautiful Soup 4
5. Socket
6. Sock
7. Argparse
8. Git
9. termcolor
>>>>>>> 3826a3e7


## Basic setup
Before you run the torBot make sure the following things are done properly:

* Run tor service
`sudo service tor start`

* Make sure that your torrc is configured to SOCKS_PORT localhost:9050 

`python3 torBot.py or use the -h/--help argument`
<pre>
`usage: torBot.py [-h] [-v] [--update] [-q] [-u URL] [-s] [-m] [-e EXTENSION]
                 [-l] [-i]

optional arguments:
  -h, --help            Show this help message and exit
  -v, --version         Show current version of TorBot.
  --update              Update TorBot to the latest stable version
  -q, --quiet           Prevent header from displaying
  -u URL, --url URL     Specifiy a website link to crawl, currently returns links on that page
  -s, --save            Save results to a file in json format
  -m, --mail            Get e-mail addresses from the crawled sites
  -e EXTENSION, --extension EXTENSION
                        Specifiy additional website extensions to the
                        list(.com or .org etc)
  -l, --live            Check if websites are live or not (slow)
  -i, --info            Info displays basic info of the scanned site (very
                        slow)` </pre>

* NOTE: All flags under -u URL, --url URL must also be passed a -u flag.

Read more about torrc here : [Torrc](https://github.com/DedSecInside/TorBoT/blob/master/Tor.md)

## TO-DO
- [ ] Implement A\* Search for webcrawler

### Have ideas?
If you have new ideas which is worth implementing, mention those by starting a new issue with the title [FEATURE_REQUEST].
If the idea is worth implementing, congratz you are now a contributor.

## License
GNU Public License

## CREDITS

- [X] [P5N4PPZ](https://github.com/PSNAppz) - Owner
- [X] [agrepravin](https://github.com/agrepravin) - Contributor,Reviewer
- [X] [y-mehta](https://github.com/y-mehta) - Contributor
- [X] [Manfredi Martorana](https://github.com/Agostinelli) - Contributor
- [X] [KingAkeem](https://github.com/KingAkeem) - Contributor
- [X] [Evan Sia Wai Suan](https://github.com/waisuan) - New Contributor


![](https://upload.wikimedia.org/wikipedia/commons/thumb/4/42/Opensource.svg/200px-Opensource.svg.png)
<|MERGE_RESOLUTION|>--- conflicted
+++ resolved
@@ -85,15 +85,6 @@
 ## Dependencies 
 1. Tor 
 2. Python 3.x (Make sure pip3 is installed)
-<<<<<<< HEAD
-3. termcolor 
-4. urllib
-5. Beautiful Soup 4
-6. Socket
-7. Sock
-8. Argparse
-9. Git
-=======
 3. requests
 4. Beautiful Soup 4
 5. Socket
@@ -101,8 +92,6 @@
 7. Argparse
 8. Git
 9. termcolor
->>>>>>> 3826a3e7
-
 
 ## Basic setup
 Before you run the torBot make sure the following things are done properly:
