--- conflicted
+++ resolved
@@ -1,6 +1,4 @@
  <pre>
-
-<<<<<<< HEAD
 
                               ████████╗ ██████╗ ██████╗     ██████╗  ██████╗ ████████╗
                               ╚══██╔══╝██╔═══██╗██╔══██╗    ██╔══██╗██╔═████╗╚══██╔══╝
@@ -39,19 +37,7 @@
           ██║  ██║█████╗  ██║  ██║███████╗ █████╔╝██║         ██║██╔██╗ ██║███████╗██║██║  ██║█████╗
           ██║  ██║██╔══╝  ██║  ██║╚════██║ ╚═══██╗██║         ██║██║╚██╗██║╚════██║██║██║  ██║██╔══╝
           ██████╔╝███████╗██████╔╝███████║██████╔╝╚██████╗    ██║██║ ╚████║███████║██║██████╔╝███████╗
-          ╚═════╝ ╚══════╝╚═════╝ ╚══════╝╚═════╝  ╚═════╝    ╚═╝╚═╝  ╚═══╝╚══════╝╚═╝╚═════╝ ╚══════╝
-
-
-=======
-                           ████████╗ ██████╗ ██████╗     ██████╗  ██████╗ ████████╗ 
-                           ╚══██╔══╝██╔═══██╗██╔══██╗    ██╔══██╗██╔═████╗╚══██╔══╝ 
-                              ██║   ██║   ██║██████╔╝    ██████╔╝██║██╔██║   ██║ 
-                              ██║   ██║   ██║██╔══██╗    ██╔══██╗████╔╝██║   ██║
-                              ██║   ╚██████╔╝██║  ██║    ██████╔╝╚██████╔╝   ██║ 
-                              ╚═╝    ╚═════╝ ╚═╝  ╚═╝    ╚═════╝  ╚═════╝    ╚═╝ 
-                                                            
->>>>>>> 42a56dc5
-
+          ╚═════╝ ╚══════╝╚═════╝ ╚══════╝╚═════╝  ╚═════╝    ╚═╝╚═╝  ╚═══╝╚══════╝╚═╝╚═════╝ ╚══════╝                                                          
 </pre>
 [![Build Status](https://travis-ci.org/DedSecInside/TorBot.svg?branch=dev)](https://travis-ci.org/DedSecInside/TorBoT)
 [![](https://img.shields.io/badge/Donate-Bitcoin-blue.svg?style=flat)](https://blockchain.info/address/14st7SzDbQZuu8fpQ74x477WoRJ7gpHFaj)
@@ -112,12 +98,6 @@
 2. Python 3.x (Make sure pip3 is installed)
 3. requests
 4. Beautiful Soup 4
-<<<<<<< HEAD
-5. Sock
-6. Git
-7. termcolor
-8. tldextract
-=======
 5. Socket
 6. Sock
 7. Argparse
@@ -125,7 +105,6 @@
 9. termcolor
 10. tldextract
 11. Golang
->>>>>>> 42a56dc5
 
 ## Basic setup
 Before you run the torBot make sure the following things are done properly:
